import { addStream, levels, logger, setContext } from '../logger';
import { get, getLanguageList, getManagerList } from '../manager';
import { readFile } from '../util/fs';
import { ensureTrailingSlash } from '../util/url';
import * as cliParser from './cli';
<<<<<<< HEAD
import { GlobalConfig, RenovateConfig, RenovateConfigStage } from './types';
=======
>>>>>>> 74d7691b
import * as defaultsParser from './defaults';
import * as definitions from './definitions';
import * as envParser from './env';
import * as fileParser from './file';
import { resolveConfigPresets } from './presets';
import type {
  GlobalConfig,
  RenovateConfig,
  RenovateConfigStage,
} from './types';
import { mergeChildConfig } from './utils';

<<<<<<< HEAD
/* c8 ignore next */
=======
>>>>>>> 74d7691b
export * from './types';
export { mergeChildConfig };

export interface ManagerConfig extends RenovateConfig {
  language: string;
  manager: string;
}

export function getManagerConfig(
  config: RenovateConfig,
  manager: string
): ManagerConfig {
  let managerConfig: ManagerConfig = {
    ...config,
    language: null,
    manager: null,
  };
  const language = get(manager, 'language');
  if (language) {
    managerConfig = mergeChildConfig(managerConfig, config[language]);
  }
  managerConfig = mergeChildConfig(managerConfig, config[manager]);
  for (const i of getLanguageList().concat(getManagerList())) {
    delete managerConfig[i];
  }
  managerConfig.language = language;
  managerConfig.manager = manager;
  return managerConfig;
}

export async function parseConfigs(
  env: NodeJS.ProcessEnv,
  argv: string[]
): Promise<GlobalConfig> {
  logger.debug('Parsing configs');

  // Get configs
  const defaultConfig = await resolveConfigPresets(defaultsParser.getConfig());
  const fileConfig = await resolveConfigPresets(fileParser.getConfig(env));
  const cliConfig = await resolveConfigPresets(cliParser.getConfig(argv));
  const envConfig = await resolveConfigPresets(envParser.getConfig(env));

  let config = mergeChildConfig(fileConfig, envConfig);
  config = mergeChildConfig(config, cliConfig);

  const combinedConfig = config;

  config = mergeChildConfig(defaultConfig, config);

  if (config.prFooter !== defaultConfig.prFooter) {
    config.customPrFooter = true;
  }

  if (config.forceCli) {
    const forcedCli = { ...cliConfig };
    delete forcedCli.token;
    delete forcedCli.hostRules;
    if (config.force) {
      config.force = Object.assign(config.force, forcedCli);
    } else {
      config.force = forcedCli;
    }
  }

  if (!config.privateKey && config.privateKeyPath) {
    config.privateKey = await readFile(config.privateKeyPath);
    delete config.privateKeyPath;
  }

  // Deprecated set log level: https://github.com/renovatebot/renovate/issues/8291
  /* c8 ignore start */
  if (config.logLevel) {
    logger.warn(
      'Configuring logLevel in CLI or file is deprecated. Use LOG_LEVEL environment variable instead'
    );
    levels('stdout', config.logLevel);
  }
  /* c8 ignore stop */

  if (config.logContext) {
    // This only has an effect if logContext was defined via file or CLI, otherwise it would already have been detected in env
    setContext(config.logContext);
  }

  // Add file logger
  /* c8 ignore start */
  if (config.logFile) {
    logger.debug(
      `Enabling ${config.logFileLevel} logging to ${config.logFile}`
    );
    addStream({
      name: 'logfile',
      path: config.logFile,
      level: config.logFileLevel,
    });
  }
  /* c8 ignore stop */

  logger.trace({ config: defaultConfig }, 'Default config');
  logger.debug({ config: fileConfig }, 'File config');
  logger.debug({ config: cliConfig }, 'CLI config');
  logger.debug({ config: envConfig }, 'Env config');
  logger.debug({ config: combinedConfig }, 'Combined config');

  // Get global config
  logger.trace({ config }, 'Full config');

  // Print config
  logger.trace({ config }, 'Global config');

  // Massage endpoint to have a trailing slash
  if (config.endpoint) {
    logger.debug('Adding trailing slash to endpoint');
    config.endpoint = ensureTrailingSlash(config.endpoint);
  }

  // Remove log file entries
  delete config.logFile;
  delete config.logFileLevel;

  return config;
}

export function filterConfig(
  inputConfig: GlobalConfig,
  targetStage: RenovateConfigStage
): GlobalConfig {
  logger.trace({ config: inputConfig }, `filterConfig('${targetStage}')`);
  const outputConfig: RenovateConfig = { ...inputConfig };
  const stages = ['global', 'repository', 'package', 'branch', 'pr'];
  const targetIndex = stages.indexOf(targetStage);
  for (const option of definitions.getOptions()) {
    const optionIndex = stages.indexOf(option.stage);
    if (optionIndex !== -1 && optionIndex < targetIndex) {
      delete outputConfig[option.name];
    }
  }
  return outputConfig;
}<|MERGE_RESOLUTION|>--- conflicted
+++ resolved
@@ -3,10 +3,6 @@
 import { readFile } from '../util/fs';
 import { ensureTrailingSlash } from '../util/url';
 import * as cliParser from './cli';
-<<<<<<< HEAD
-import { GlobalConfig, RenovateConfig, RenovateConfigStage } from './types';
-=======
->>>>>>> 74d7691b
 import * as defaultsParser from './defaults';
 import * as definitions from './definitions';
 import * as envParser from './env';
@@ -19,10 +15,6 @@
 } from './types';
 import { mergeChildConfig } from './utils';
 
-<<<<<<< HEAD
-/* c8 ignore next */
-=======
->>>>>>> 74d7691b
 export * from './types';
 export { mergeChildConfig };
 
