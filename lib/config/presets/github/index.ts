--- conflicted
+++ resolved
@@ -1,11 +1,7 @@
 import { logger } from '../../../logger';
 import { ExternalHostError } from '../../../types/errors/external-host-error';
 import { GithubHttp } from '../../../util/http/github';
-<<<<<<< HEAD
-import { Preset, PresetConfig } from '../types';
-=======
 import type { Preset, PresetConfig } from '../types';
->>>>>>> 74d7691b
 import { PRESET_DEP_NOT_FOUND, fetchPreset } from '../util';
 
 export const Endpoint = 'https://api.github.com/';
