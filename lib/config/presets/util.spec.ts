import { getName } from '../../../test/util';
<<<<<<< HEAD
import { Preset } from './types';
=======
import type { Preset } from './types';
>>>>>>> 74d7691b
import {
  FetchPresetConfig,
  PRESET_DEP_NOT_FOUND,
  PRESET_NOT_FOUND,
  fetchPreset,
} from './util';

const config: FetchPresetConfig = {
  pkgName: 'some/repo',
  filePreset: 'default',
  endpoint: 'endpoint',
  fetch: undefined,
};

const fetch = jest.fn(() => Promise.resolve<Preset>({}));

describe(getName(__filename), () => {
  beforeEach(() => {
    fetch.mockReset();
  });
  it('works', async () => {
    fetch.mockResolvedValue({ sub: { preset: { foo: true } } });
    expect(await fetchPreset({ ...config, fetch })).toEqual({
      sub: { preset: { foo: true } },
    });

    expect(
      await fetchPreset({ ...config, filePreset: 'some/sub', fetch })
    ).toEqual({ preset: { foo: true } });

    expect(
      await fetchPreset({ ...config, filePreset: 'some/sub/preset', fetch })
    ).toEqual({ foo: true });
  });

  it('fails', async () => {
    fetch.mockRejectedValueOnce(new Error('fails'));
    await expect(fetchPreset({ ...config, fetch })).rejects.toThrow('fails');
  });

  it(PRESET_DEP_NOT_FOUND, async () => {
    fetch.mockResolvedValueOnce(null);
    await expect(fetchPreset({ ...config, fetch })).rejects.toThrow(
      PRESET_DEP_NOT_FOUND
    );

    fetch.mockRejectedValueOnce(new Error(PRESET_DEP_NOT_FOUND));
    fetch.mockRejectedValueOnce(new Error(PRESET_DEP_NOT_FOUND));
    await expect(fetchPreset({ ...config, fetch })).rejects.toThrow(
      PRESET_DEP_NOT_FOUND
    );
  });

  it(PRESET_NOT_FOUND, async () => {
    fetch.mockResolvedValueOnce({});
    await expect(
      fetchPreset({ ...config, filePreset: 'some/sub/preset', fetch })
    ).rejects.toThrow(PRESET_NOT_FOUND);

    fetch.mockResolvedValueOnce({ sub: {} });
    await expect(
      fetchPreset({ ...config, filePreset: 'some/sub/preset', fetch })
    ).rejects.toThrow(PRESET_NOT_FOUND);
  });
});<|MERGE_RESOLUTION|>--- conflicted
+++ resolved
@@ -1,9 +1,5 @@
 import { getName } from '../../../test/util';
-<<<<<<< HEAD
-import { Preset } from './types';
-=======
 import type { Preset } from './types';
->>>>>>> 74d7691b
 import {
   FetchPresetConfig,
   PRESET_DEP_NOT_FOUND,
