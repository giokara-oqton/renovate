--- conflicted
+++ resolved
@@ -1,10 +1,6 @@
 import { logger } from '../../logger';
 import { ensureTrailingSlash } from '../../util/url';
-<<<<<<< HEAD
-import { Preset } from './types';
-=======
 import type { Preset } from './types';
->>>>>>> 74d7691b
 
 export const PRESET_DEP_NOT_FOUND = 'dep not found';
 export const PRESET_NOT_FOUND = 'preset not found';
