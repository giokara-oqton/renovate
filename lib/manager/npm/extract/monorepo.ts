import is from '@sindresorhus/is';
import minimatch from 'minimatch';
import upath from 'upath';
import { logger } from '../../../logger';
import { SkipReason } from '../../../types';
import { getSiblingFileName } from '../../../util/fs';
import type { PackageFile } from '../../types';

function matchesAnyPattern(val: string, patterns: string[]): boolean {
  const res = patterns.some(
    (pattern) => pattern === val + '/' || minimatch(val, pattern, { dot: true })
  );
  logger.trace({ val, patterns, res }, `matchesAnyPattern`);
  return res;
}

export function detectMonorepos(
  packageFiles: Partial<PackageFile>[],
  updateInternalDeps: boolean
): void {
  logger.debug('Detecting Lerna and Yarn Workspaces');
  for (const p of packageFiles) {
    const {
      packageFile,
      npmLock,
      yarnLock,
      managerData = {},
      lernaClient,
      lernaPackages,
      yarnWorkspacesPackages,
    } = p;
<<<<<<< HEAD
=======
    const { lernaJsonFile } = managerData;
    const basePath = upath.dirname(packageFile);
>>>>>>> 1185a464
    const packages = yarnWorkspacesPackages || lernaPackages;
    if (packages?.length) {
      const internalPackagePatterns = (is.array(packages)
        ? packages
        : [packages]
      ).map((pattern) => getSiblingFileName(packageFile, pattern));
      const internalPackageFiles = packageFiles.filter((sp) =>
        matchesAnyPattern(
          upath.dirname(sp.packageFile),
          internalPackagePatterns
        )
      );
      const internalPackageNames = internalPackageFiles
        .map((sp) => sp.packageJsonName)
        .filter(Boolean);
      if (!updateInternalDeps) {
        p.deps?.forEach((dep) => {
          if (internalPackageNames.includes(dep.depName)) {
            dep.skipReason = SkipReason.InternalPackage; // eslint-disable-line no-param-reassign
          }
        });
      }
      for (const subPackage of internalPackageFiles) {
        subPackage.managerData = subPackage.managerData || {};
        subPackage.managerData.lernaJsonFile = lernaJsonFile;
        subPackage.lernaClient = lernaClient;
        subPackage.yarnLock = subPackage.yarnLock || yarnLock;
        subPackage.npmLock = subPackage.npmLock || npmLock;
        if (subPackage.yarnLock) {
          subPackage.hasYarnWorkspaces = !!yarnWorkspacesPackages;
        }
        if (!updateInternalDeps) {
          subPackage.deps?.forEach((dep) => {
            if (internalPackageNames.includes(dep.depName)) {
              dep.skipReason = SkipReason.InternalPackage; // eslint-disable-line no-param-reassign
            }
          });
        }
      }
    }
  }
}<|MERGE_RESOLUTION|>--- conflicted
+++ resolved
@@ -3,7 +3,6 @@
 import upath from 'upath';
 import { logger } from '../../../logger';
 import { SkipReason } from '../../../types';
-import { getSiblingFileName } from '../../../util/fs';
 import type { PackageFile } from '../../types';
 
 function matchesAnyPattern(val: string, patterns: string[]): boolean {
@@ -29,11 +28,7 @@
       lernaPackages,
       yarnWorkspacesPackages,
     } = p;
-<<<<<<< HEAD
-=======
     const { lernaJsonFile } = managerData;
-    const basePath = upath.dirname(packageFile);
->>>>>>> 1185a464
     const packages = yarnWorkspacesPackages || lernaPackages;
     if (packages?.length) {
       const internalPackagePatterns = (is.array(packages)
