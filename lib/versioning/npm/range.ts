import {
  inc as increment,
  valid as isVersion,
  major,
  minor,
  patch,
  prerelease,
  satisfies,
} from 'semver';
import { parseRange } from 'semver-utils';
import { logger } from '../../logger';
<<<<<<< HEAD
import { NewValueConfig } from '../types';
=======
import type { NewValueConfig } from '../types';
>>>>>>> 74d7691b

export function getNewValue({
  currentValue,
  rangeStrategy,
  currentVersion,
  newVersion,
}: NewValueConfig): string {
  if (rangeStrategy === 'pin' || isVersion(currentValue)) {
    return newVersion;
  }
  if (rangeStrategy === 'update-lockfile') {
    if (satisfies(newVersion, currentValue)) {
      return currentValue;
    }
    return getNewValue({
      currentValue,
      rangeStrategy: 'replace',
      currentVersion,
      newVersion,
    });
  }
  const parsedRange = parseRange(currentValue);
  const element = parsedRange[parsedRange.length - 1];
  if (rangeStrategy === 'widen') {
    const newValue = getNewValue({
      currentValue,
      rangeStrategy: 'replace',
      currentVersion,
      newVersion,
    });
    if (element.operator?.startsWith('<')) {
      // TODO fix this
      const splitCurrent = currentValue.split(element.operator);
      splitCurrent.pop();
      return splitCurrent.join(element.operator) + newValue;
    }
    if (parsedRange.length > 1) {
      const previousElement = parsedRange[parsedRange.length - 2];
      if (previousElement.operator === '-') {
        const splitCurrent = currentValue.split('-');
        splitCurrent.pop();
        return splitCurrent.join('-') + '- ' + newValue;
      }
      if (element.operator?.startsWith('>')) {
        logger.warn(`Complex ranges ending in greater than are not supported`);
        return null;
      }
    }
    return `${currentValue} || ${newValue}`;
  }
  const toVersionMajor = major(newVersion);
  const toVersionMinor = minor(newVersion);
  const toVersionPatch = patch(newVersion);
  const suffix = prerelease(newVersion) ? '-' + prerelease(newVersion)[0] : '';
  // Simple range
  if (rangeStrategy === 'bump') {
    if (parsedRange.length === 1) {
      if (!element.operator) {
        return getNewValue({
          currentValue,
          rangeStrategy: 'replace',
          currentVersion,
          newVersion,
        });
      }
      if (element.operator === '^') {
        const split = currentValue.split('.');
        if (suffix.length) {
          return `^${newVersion}`;
        }
        if (split.length === 1) {
          // ^4
          return `^${toVersionMajor}`;
        }
        if (split.length === 2) {
          // ^4.1
          return `^${toVersionMajor}.${toVersionMinor}`;
        }
        return `^${newVersion}`;
      }
      if (element.operator === '~') {
        const split = currentValue.split('.');
        if (suffix.length) {
          return `~${newVersion}`;
        }
        if (split.length === 1) {
          // ~4
          return `~${toVersionMajor}`;
        }
        if (split.length === 2) {
          // ~4.1
          return `~${toVersionMajor}.${toVersionMinor}`;
        }
        return `~${newVersion}`;
      }
      if (element.operator === '=') {
        return `=${newVersion}`;
      }
      if (element.operator === '>=') {
        return currentValue.includes('>= ')
          ? `>= ${newVersion}`
          : `>=${newVersion}`;
      }
      if (element.operator.startsWith('<')) {
        return currentValue;
      }
    } else {
      const newRange = parseRange(currentValue);
      const versions = newRange.map((x) => {
        const subRange = x.semver;
        const bumpedSubRange = getNewValue({
          currentValue: subRange,
          rangeStrategy: 'bump',
          currentVersion,
          newVersion,
        });
        if (satisfies(newVersion, bumpedSubRange)) {
          return bumpedSubRange;
        }
        return getNewValue({
          currentValue: subRange,
          rangeStrategy: 'replace',
          currentVersion,
          newVersion,
        });
      });
      return versions.filter((x) => x !== null && x !== '').join(' ');
    }
    logger.debug(
      'Unsupported range type for rangeStrategy=bump: ' + currentValue
    );
    return null;
  }
  if (element.operator === '~>') {
    return `~> ${toVersionMajor}.${toVersionMinor}.0`;
  }
  if (element.operator === '^') {
    if (suffix.length || !currentVersion) {
      return `^${toVersionMajor}.${toVersionMinor}.${toVersionPatch}${suffix}`;
    }
    if (toVersionMajor === major(currentVersion)) {
      if (toVersionMajor === 0) {
        if (toVersionMinor === 0) {
          return `^${newVersion}`;
        }
        return `^${toVersionMajor}.${toVersionMinor}.0`;
      }
      return `^${newVersion}`;
    }
    return `^${toVersionMajor}.0.0`;
  }
  if (element.operator === '=') {
    return `=${newVersion}`;
  }
  if (element.operator === '~') {
    if (suffix.length) {
      return `~${toVersionMajor}.${toVersionMinor}.${toVersionPatch}${suffix}`;
    }
    return `~${toVersionMajor}.${toVersionMinor}.0`;
  }
  if (element.operator === '<=') {
    let res;
    if (element.patch || suffix.length) {
      res = `<=${newVersion}`;
    } else if (element.minor) {
      res = `<=${toVersionMajor}.${toVersionMinor}`;
    } else {
      res = `<=${toVersionMajor}`;
    }
    if (currentValue.includes('<= ')) {
      res = res.replace('<=', '<= ');
    }
    return res;
  }
  if (element.operator === '<') {
    let res;
    if (currentValue.endsWith('.0.0')) {
      const newMajor = toVersionMajor + 1;
      res = `<${newMajor}.0.0`;
    } else if (element.patch) {
      res = `<${increment(newVersion, 'patch')}`;
    } else if (element.minor) {
      res = `<${toVersionMajor}.${toVersionMinor + 1}`;
    } else {
      res = `<${toVersionMajor + 1}`;
    }
    if (currentValue.includes('< ')) {
      res = res.replace(/</g, '< ');
    }
    return res;
  }
  if (!element.operator) {
    if (element.minor) {
      if (element.minor === 'x') {
        return `${toVersionMajor}.x`;
      }
      if (element.minor === '*') {
        return `${toVersionMajor}.*`;
      }
      if (element.patch === 'x') {
        return `${toVersionMajor}.${toVersionMinor}.x`;
      }
      if (element.patch === '*') {
        return `${toVersionMajor}.${toVersionMinor}.*`;
      }
      return `${toVersionMajor}.${toVersionMinor}`;
    }
    return `${toVersionMajor}`;
  }
  return newVersion;
}<|MERGE_RESOLUTION|>--- conflicted
+++ resolved
@@ -9,11 +9,7 @@
 } from 'semver';
 import { parseRange } from 'semver-utils';
 import { logger } from '../../logger';
-<<<<<<< HEAD
-import { NewValueConfig } from '../types';
-=======
 import type { NewValueConfig } from '../types';
->>>>>>> 74d7691b
 
 export function getNewValue({
   currentValue,
