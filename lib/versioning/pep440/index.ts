--- conflicted
+++ resolved
@@ -1,10 +1,6 @@
 import * as pep440 from '@renovate/pep440';
 import { filter } from '@renovate/pep440/lib/specifier';
-<<<<<<< HEAD
-import { VersioningApi } from '../types';
-=======
 import type { VersioningApi } from '../types';
->>>>>>> 74d7691b
 import { getNewValue } from './range';
 
 export const id = 'pep440';
