--- conflicted
+++ resolved
@@ -1,8 +1,4 @@
-<<<<<<< HEAD
-import { NewValueConfig, VersioningApi } from '../types';
-=======
 import type { NewValueConfig, VersioningApi } from '../types';
->>>>>>> 74d7691b
 
 export const id = 'ubuntu';
 export const displayName = 'Ubuntu';
